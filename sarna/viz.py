--- conflicted
+++ resolved
@@ -60,33 +60,6 @@
     return axis.imshow(mask_img, **imshow_kwargs)
 
 
-<<<<<<< HEAD
-=======
-# is this plot ever used? maybe move to gui
-# this pacplot can be used with partial to couple with some figure
-def pacplot(ch_ind=None, fig=None):
-    if ch_ind is None:
-        ch_ind = [eeg.ch_names.index(ch) for ch in fig.lasso.selection]
-    im = t_ef[ch_ind, :, :].mean(axis=0).T
-    mask = np.abs(im) > 2.
-    fig, ax = plt.subplots()
-    masked_image(im, mask, origin='lower', vmin=-3, vmax=3)
-
-
-# this on_pick can be used with partial to couple with some figure
-def on_pick(event, fig=None):
-    if event.mouseevent.key == 'control' and fig.lasso is not None:
-         for ind in event.ind:
-             fig.lasso.select_one(event.ind)
-
-         return
-    pacplot(ch_ind=event.ind)
-
-# fig.canvas.mpl_connect('pick_event', on_pick)
-# fig.canvas.mpl_connect('lasso_event', pacplot)
-
-
->>>>>>> f438f0f4
 def set_3d_axes_equal(ax):
     '''Make axes of 3D plot have equal scale so that spheres appear as spheres,
     cubes as cubes, etc..  This is one possible solution to Matplotlib's
@@ -469,18 +442,11 @@
             tick.label.set_fontsize(8)
 
 
-<<<<<<< HEAD
 # - [x] cmap support
 # - [ ] multiple masks, multiple alpha, multiple outline_colors?
 def heatmap(array, mask=None, axis=None, x_axis=None, y_axis=None,
             outlines=False, colorbar=True, cmap='RdBu_r', alpha=0.75,
             vmin=None, vmax=None, line_kwargs=dict(), **kwargs):
-=======
-# - [ ] multiple masks, multiple alpha, multiple outline_colors?
-def heatmap(array, mask=None, axis=None, x_axis=None, y_axis=None,
-            outlines=False, colorbar=True, cmap='RdBu_r', line_kwargs=dict(),
-            **kwargs):
->>>>>>> f438f0f4
     '''Plot heatmap with defaults meaningful for big heatmaps like
     time-frequency representations.
 
@@ -503,15 +469,12 @@
         Whether to add a colorbar to the image.
     cmap : str
         Colormap to use. Defaults to ``'RdBu_r'``.
-<<<<<<< HEAD
     alpha : float
         Mask transparency.
     vmin : float | None
         Minimum value for the colormap.
     vmax : float | None
         Maximum value for the colormap.
-=======
->>>>>>> f438f0f4
     line_kwargs : dict
         Dictionary of additional parameters for outlines.
 
@@ -538,11 +501,8 @@
     out = masked_image(array, mask=mask, vmin=vmin, vmax=vmax,
                        cmap=cmap, aspect='auto', extent=ext,
                        interpolation='nearest', origin='lower',
-<<<<<<< HEAD
-                       axis=axis, alpha=alpha)
-=======
-                       axis=axis, **kwargs)
->>>>>>> f438f0f4
+                       axis=axis, alpha=alpha, **kwargs)
+
     img = out if mask is None else out[0]
 
     # add outlines if necessary
