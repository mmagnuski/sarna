import os
from os.path import split
from functools import partial

import numpy as np
from scipy import sparse, signal
from scipy.io import loadmat

import mne
from mne.stats import permutation_cluster_test, ttest_1samp_no_p

import borsar
from borsar.cluster import Clusters, construct_adjacency_matrix
from borsar.utils import find_index

from . import utils
from .stats import ttest_ind_no_p, ttest_rel_no_p


base_dir = split(__file__)[0]
chan_path = os.path.join(base_dir, 'data', 'chan')


# read channel connectivity
# consider renaming to read_neighbours
def get_neighbours(captype):
    assert isinstance(captype, str), 'captype must be a string.'
    if os.path.exists(captype):
        # file path was given
        file_name = captype
    else:
        # cap type was given
        fls = [f for f in os.listdir(chan_path) if f.endswith('.mat') and
               '_neighbours' in f]
        good_file = [f for f in fls if captype in f]
        if len(good_file) > 0:
            file_name = os.path.join(chan_path, good_file[0])
        else:
            raise ValueError('Could not find specified cap type.')
    return loadmat(file_name, squeeze_me=True)['neighbours']


# - [ ] add edit option (runs in interactive mode only)
# - [ ] new lines should have one color
# - [x] 'random' is actually misleading - it follows colorcycle...
# another approach to random colors:
# plt.cm.viridis(np.linspace(0., 1., num=15) , alpha=0.5)
def plot_neighbours(inst, adj_matrix, color='gray', kind='3d'):
    '''Plot channel adjacency.

    Parameters
    ----------
    inst : mne Raw, Epochs or info
        mne-python data container
    adj_matrix : boolean numpy array
        Defines which channels are adjacent to each other.
    color : matplotlib color or 'random'
        Color to plot the web of adjacency relations with.

    Returns
    -------
    fig : matplotlib figure
        Figure.
    '''
    tps = utils.mne_types()
    from .viz import set_3d_axes_equal
    from mne.viz import plot_sensors
    assert isinstance(inst, (tps['raw'], tps['epochs'], tps['info'],
                             mne.Evoked))
    info = utils.get_info(inst)

    if isinstance(adj_matrix, sparse.coo_matrix):
        adj_matrix = adj_matrix.toarray()

    if adj_matrix.dtype == 'int':
        max_lw = 5.
        max_conn = adj_matrix.max()
        def get_lw():
            return adj_matrix[ch, n] / max_conn * max_lw
    elif adj_matrix.dtype == 'bool' or (np.unique(adj_matrix) ==
                                        np.array([0., 1.])).all():
        def get_lw():
            return 1.

    if kind == '3d':
        fig = plot_sensors(info, kind=kind, show=False)
        pos = np.array([x['loc'][:3] for x in info['chs']])
        set_3d_axes_equal(fig.axes[0])
    elif kind == '2d':
        import matplotlib as mpl
        fig = plot_sensors(info, kind='topomap', show=False)
        fig.axes[0].axis('equal')
        path_collection = fig.axes[0].findobj(mpl.collections.PathCollection)
        pos = path_collection[0].get_offsets()
        path_collection[0].set_zorder(10)

    lines = dict()
    for ch in range(adj_matrix.shape[0]):
        ngb = np.where(adj_matrix[ch, :])[0]
        for n in ngb:
            this_pos = pos[[ch, n], :]
            chan_pair = [ch, n]
            sorted(chan_pair)
            this_color = color if not color == 'random' else np.random.random()
            if kind == '3d':
                lines[tuple(chan_pair)] = fig.axes[0].plot(
                    this_pos[:, 0], this_pos[:, 1], this_pos[:, 2],
                    color=this_color, lw=get_lw())[0]
            elif kind == '2d':
                lines[tuple(chan_pair)] = fig.axes[0].plot(
                    this_pos[:, 0], this_pos[:, 1],
                    color=this_color, lw=get_lw())[0]

    highlighted = list()
    highlighted_scatter = list()

    def onpick(event, axes=None, positions=None, highlighted=None,
               line_dict=None, highlighted_scatter=None, adj_matrix=None):
        node_ind = event.ind[0]
        if node_ind in highlighted:
            # change node color back to normal
            highlighted_scatter[0].remove()
            highlighted_scatter.pop(0)
            highlighted.pop(0)
            fig.canvas.draw()
        else:
            if len(highlighted) == 0:
                # add current node
                highlighted.append(node_ind)
                if kind == '3d':
                    scatter = axes.scatter(positions[node_ind, 0],
                                           positions[node_ind, 1],
                                           positions[node_ind, 2],
                                           c='r', s=100, zorder=15)
                elif kind == '2d':
                    scatter = axes.scatter(positions[node_ind, 0],
                                           positions[node_ind, 1],
                                           c='r', s=100, zorder=15)

                highlighted_scatter.append(scatter)
                fig.canvas.draw()
            else:
                # add or remove line
                both_nodes = [highlighted[0], node_ind]
                sorted(both_nodes)

                if tuple(both_nodes) in line_dict.keys():
                    # remove line
                    line_dict[tuple(both_nodes)].remove()
                    # remove line_dict entry
                    del line_dict[tuple(both_nodes)]
                    # clear adjacency matrix entry
                    adj_matrix[both_nodes[0], both_nodes[1]] = False
                    adj_matrix[both_nodes[1], both_nodes[0]] = False
                else:
                    # add line
                    selected_pos = positions[both_nodes, :]
                    if kind == '3d':
                        line = axes.plot(
                            selected_pos[:, 0], selected_pos[:, 1],
                            selected_pos[:, 2], lw=get_lw())[0]
                    elif kind == '2d':
                        line = axes.plot(selected_pos[:, 0],
                                         selected_pos[:, 1],
                                         lw=get_lw())[0]
                    # add line to line_dict
                    line_dict[tuple(both_nodes)] = line
                    # modify adjacency matrix
                    adj_matrix[both_nodes[0], both_nodes[1]] = True
                    adj_matrix[both_nodes[1], both_nodes[0]] = True

                # highlight new node, de-highligh previous
                highlighted.append(node_ind)
                if kind == '3d':
                    scatter = axes.scatter(positions[node_ind, 0],
                                           positions[node_ind, 1],
                                           positions[node_ind, 2],
                                           c='r', s=100, zorder=10)
                elif kind == '2d':
                    scatter = axes.scatter(positions[node_ind, 0],
                                           positions[node_ind, 1],
                                           c='r', s=100, zorder=10)

                highlighted_scatter.append(scatter)
                highlighted_scatter[0].remove()
                highlighted_scatter.pop(0)
                highlighted.pop(0)
                fig.canvas.draw()

    this_onpick = partial(onpick, axes=fig.axes[0], positions=pos,
                          highlighted=list(), line_dict=lines,
                          highlighted_scatter=list(), adj_matrix=adj_matrix)
    fig.canvas.mpl_connect('pick_event', this_onpick)
    return fig


def find_adjacency(inst, picks=None):
    '''Find channel adjacency matrix.'''
    from scipy.spatial import Delaunay
    from mne.channels.layout import _find_topomap_coords
    from mne.source_estimate import spatial_tris_connectivity

    n_channels = len(inst.ch_names)
    picks = np.arange(n_channels) if picks is None else picks
    ch_names = [inst.info['ch_names'][pick] for pick in picks]
    xy = _find_topomap_coords(inst.info, picks)

    # first on 2x, y
    coords = xy.copy()
    coords[:, 0] *= 2
    tri = Delaunay(coords)
    neighbors1 = spatial_tris_connectivity(tri.simplices)

    # then on x, 2y
    coords = xy.copy()
    coords[:, 1] *= 2
    tri = Delaunay(coords)
    neighbors2 = spatial_tris_connectivity(tri.simplices)

    adjacency = neighbors1.toarray() | neighbors2.toarray()
    return adjacency, ch_names


def cluster(data, adjacency=None):
    from borsar.cluster import _get_cluster_fun
    clst_fun = _get_cluster_fun(data, adjacency)
    return clst_fun(data, adjacency)


# TODO: do not convert to sparse if already sparse
def cluster_1d(data, connectivity=None):
    from mne.stats.cluster_level import _find_clusters
    if connectivity is not None:
        connectivity = sparse.coo_matrix(connectivity)
    return _find_clusters(data, 0.5, connectivity=connectivity)


# TODO: this needs docs!
def cluster_spread(cluster, connectivity):
    n_chan = connectivity.shape[0]
    spread = np.zeros((n_chan, n_chan), 'int')
    unrolled = [cluster[ch, :].ravel() for ch in range(n_chan)]
    for ch in range(n_chan - 1):  # last chan will be already checked
        ch1 = unrolled[ch]

        # get unchecked neighbours
        neighbours = np.where(connectivity[ch + 1:, ch])[0]
        if neighbours.shape[0] > 0:
            neighbours += ch + 1

            for ngb in neighbours:
                ch2 = unrolled[ngb]
                num_connected = (ch1 & ch2).sum()
                spread[ch, ngb] = num_connected
                spread[ngb, ch] = num_connected
    return spread


# - [x] add min_channel_neighbours
# - [ ] add docs!
# - [ ] min_neighbours as a 0 - 1 float
# - [ ] include_channels (what was the idea here?)
def filter_clusters(mat, min_neighbours=4, min_channels=0, connectivity=None):
    kernel = np.array([[1, 1, 1], [1, 0, 1], [1, 1, 1]])
    mat = mat.copy()
    size = mat.shape
    if mat.ndim == 2:
        mat = mat[np.newaxis, :, :]
        size = mat.shape

    for ch in range(size[0]):
        enough_ngb = (signal.convolve2d(mat[ch, :, :], kernel, mode='same')
                      >= min_neighbours)
        mat[ch, :, :] = mat[ch, :, :] & enough_ngb
    if min_channels > 0:
        assert connectivity is not None
        for ch in range(size[0]):
            ngb = np.where(connectivity[ch, :])[0]
            mat[ch, :, :] = mat[ch, :, :] & (mat[ngb, :, :].sum(
                axis=0) >= min_channels)
    return mat


def remove_links(mat, min_pixels=5):
    '''Remove clusters that are smaller than min_pixels within any given
    slice (channel) of the matrix. These small blobs sometimes create
    weak links between otherwise strong clusters.'''
    from skimage.measure import label

    # label each channel separately
    n_chan = mat.shape[0]
    mat = mat.copy()
    for ch in range(n_chan):
        clusters = label(mat[ch, :, :], connectivity=1, background=False)
        n_clusters = clusters.max()
        for c in range(n_clusters):
            msk = clusters == (c + 1)
            if (msk).sum() < min_pixels:
                clusters[msk] = 0
        mat[ch, clusters == 0] = False
    return mat


def relabel_mat(mat, label_map):
    '''Change values in a matrix of integers such that mapping given
    in label_map dict is fulfilled.

    parameters
    ----------
    mat - numpy array of integers
    label_map - dictionary, how to remap integer labels

    returns
    -------
    mat_relab - relabeled numpy array
    '''
    mat_relab = mat.copy()
    for k, v in label_map.items():
        mat_relab[mat == k] = v
    return mat_relab


def smooth(matrix, sd=2.):
    from scipy.ndimage.filters import gaussian_filter
    matrix = matrix.copy()
    if matrix.ndim > 2:
        n_chan = matrix.shape[0]
        for ch in range(n_chan):
            matrix[ch, :] = gaussian_filter(matrix[ch, :], sd)
    else:
        matrix = gaussian_filter(matrix, sd)
    return matrix


def check_list_inst(data, inst):
    tps = list()
    for this_data in data:
        if not isinstance(this_data, inst):
            raise TypeError('One of the objects in data list does not '
                            'belong to supported mne objects (Evoked, '
                            'AverageTFR).')
        tps.append(type(this_data))
    all_same_type = [tp == tps[0] for tp in tps[1:]] if len(tps) > 1 else True
    if not all_same_type:
        raise TypeError('Not all objects in the data list are of the same'
                        ' mne object class.')


# - [x] +fmin, +fmax
# - [ ] add TFR tests!
# - [ ] add support for PSD
# - [ ] add 2-step tests?
# - [ ] consider renaming to ..._ttest
# - [ ] or consider adding ANOVA... (then it would be permutation_cluster_test)
# - [ ] one_sample is not passed to lower functions...
def permutation_cluster_t_test(data1, data2, paired=False, n_permutations=1000,
                               threshold=None, p_threshold=0.05,
<<<<<<< HEAD
                               adjacency=None, tmin=None, tmax=None, fmin=None,
                               fmax=None):
    '''Perform cluster-based permutation test with t test as statistic.

    data1 : list of mne objects
        List of objects (Evokeds, TFRs) belonging to condition one.
    data2 : list of mne objects
        List of objects (Evokeds, TFRs) belonging to condition two.
    paired : bool
        Whether to perform a paired t test. Defaults to ``True``.
    n_permutations : int
        How many permutations to perform. Defaults to ``1000``.
    threshold : value
        Cluster entry threshold defined by the value of the statistic. Defautls
        to ``None`` which calculates threshold from p value (see
        ``p_threshold``)
    p_threshold : value
        Cluster entry threshold defined by the p value.
    adjacency : boolean array | sparse array
        Information about channel adjacency.
    tmin : float
        Start of the time window of interest (in seconds). Defaults to ``None``
        which takes the earliest possible time.
    tmax : float
        End of the time window of interest (in seconds). Defaults to ``None``
        which takes the latest possible time.
    fmin : float
        Start of the frequency window of interest (in seconds). Defaults to
        ``None`` which takes the lowest possible frequency.
    fmax : float
        End of the frequency window of interest (in seconds). Defaults to
        ``None`` which takes the highest possible frequency.

    Returns
    -------
    clst : borsar.cluster.Clusters
        Obtained clusters.
    '''
=======
                               adjacency=None, tmin=None, tmax=None,
                               fmin=None, fmax=None, trial_level=False):
    '''FIXME: add docs.'''
>>>>>>> f90b90b6
    if data2 is not None:
        one_sample = False
        stat_fun = ttest_rel_no_p if paired else ttest_ind_no_p
    else:
        one_sample = True
        stat_fun = lambda data: ttest_1samp_no_p(data[0])

    inst = data1[0]
    len1 = len(data1)
    len2 = len(data2) if data2 is not None else 0

    if paired:
        assert len1 == len2

    if threshold is None:
        from scipy.stats import distributions
        if trial_level:
            df = data1[0].data.shape[0] + data1[0].data.shape[1] - 2
        else:
            df = (len1 - 1 if paired or one_sample else
                  len1 + len2 - 2)
        threshold = np.abs(distributions.t.ppf(p_threshold / 2., df=df))

    # data1 and data2 have to be Evokeds or TFRs
    supported_types = (mne.Evoked, borsar.freq.PSD,
                       mne.time_frequency.AverageTFR,
                       mne.time_frequency.EpochsTFR)
    check_list_inst(data1, inst=supported_types)
    if data2 is not None:
        check_list_inst(data2, inst=supported_types)

    # find time and frequency ranges
    # ------------------------------
    if isinstance(inst, (mne.Evoked, mne.time_frequency.AverageTFR)):
        tmin = 0 if tmin is None else inst.time_as_index(tmin)[0]
        tmax = (len(inst.times) if tmax is None
                else inst.time_as_index(tmax)[0] + 1)
        time_slice = slice(tmin, tmax)

    if isinstance(inst, (borsar.freq.PSD, mne.time_frequency.AverageTFR)):
        fmin = 0 if fmin is None else find_index(data1[0].freqs, fmin)
        fmax = (len(inst.freqs) if fmax is None
                else find_index(data1[0].freqs, fmax))
        freq_slice = slice(fmin, fmax + 1)

    # handle object-specific data
    # ---------------------------
    if isinstance(inst, mne.time_frequency.AverageTFR):
        # + fmin, fmax
        assert not trial_level
        data1 = np.stack([tfr.data[:, freq_slice, time_slice]
                          for tfr in data1], axis=0)
        data2 = (np.stack([tfr.data[:, freq_slice, time_slice]
                           for tfr in data2], axis=0)
                 if data2 is not None else data2)
    elif isinstance(inst, mne.time_frequency.EpochsTFR):
        assert trial_level
        data1 = inst.data[..., freq_slice, time_slice]
        data2 = (data2[0].data[..., freq_slice, time_slice]
                 if data2 is not None else data2)
    elif isinstance(inst, borsar.freq.PSD):
        if not inst._has_epochs:
            assert not trial_level
            data1 = np.stack([psd.data[:, freq_slice].T for psd in data1],
                             axis=0)
            data2 = (np.stack([psd.data[:, freq_slice].T for psd in data2],
                              axis=0) if data2 is not None else data2)
        else:
            assert trial_level
            data1 = data1[0].data[..., freq_slice].transpose((0, 2, 1))
            data2 = (data2[0].data[..., freq_slice].transpose((0, 2, 1))
                     if data2 is not None else data2)

    else:
        data1 = np.stack([erp.data[:, time_slice].T for erp in data1], axis=0)
        data2 = (np.stack([erp.data[:, time_slice].T for erp in data2], axis=0)
                 if data2 is not None else data2)

    data_3d = data1.ndim > 3
    if (isinstance(adjacency, np.ndarray) and not sparse.issparse(adjacency)
            and not data_3d):
        adjacency = sparse.coo_matrix(adjacency)

    if not data_3d:
        stat, clusters, cluster_p, _ = permutation_cluster_test(
            [data1, data2], stat_fun=stat_fun, threshold=threshold,
            connectivity=adjacency, n_permutations=n_permutations)
        if isinstance(inst, mne.Evoked):
            dimcoords = [inst.ch_names, inst.times[time_slice]]
            dimnames = ['chan', 'time']
        elif isinstance(inst, borsar.freq.PSD):
            dimcoords = [inst.ch_names, inst.freqs[freq_slice]]
            dimnames = ['chan', 'freq']
        return Clusters([c.T for c in clusters], cluster_p, stat.T,
                        info=inst.info, dimnames=dimnames,
                        dimcoords=dimcoords)

    else:
        stat, clusters, cluster_p = _permutation_cluster_test_3d(
            [data1, data2], adjacency, stat_fun, threshold=threshold,
            n_permutations=n_permutations)
        dimcoords = [inst.ch_names, inst.freqs, inst.times[tmin:tmax]]
        return Clusters(clusters, cluster_p, stat, info=inst.info,
                        dimnames=['chan', 'freq', 'time'], dimcoords=dimcoords)


# FIX this! (or is it in borsar?)
def _permutation_cluster_test_3d(data, adjacency, stat_fun, threshold=None,
                                 one_sample=True, p_threshold=0.05,
                                 n_permutations=1000, progressbar=True,
                                 return_distribution=False, backend='auto'):
    """FIXME: add docs."""

    from borsar.cluster import _get_cluster_fun

    if progressbar:
        from tqdm import tqdm_notebook
        pbar = tqdm_notebook(total=n_permutations)

    n_obs = data[0].shape[0]
    # signs = np.array([-1, 1])
    signs_size = tuple([n_obs] + [1] * (data[0].ndim - 1))

    pos_dist = np.zeros(n_permutations)
    neg_dist = np.zeros(n_permutations)

    # test on non-permuted data
    stat = stat_fun(data)

    # use 3d clustering
    cluster_fun = _get_cluster_fun(stat, adjacency=adjacency,
                                   backend=backend)

    # we need to transpose dimensions for 3d clustering
    # FIXME/TODO - this could be eliminated by creating a single unified
    #              clustering function / API
    # jdata_dims = list(range(data[0].ndim))
    # data_dims[1], data_dims[-1] = data_dims[-1], 1
    # stat = stat.transpose(data_dims[1:] - 1)
    pos_clusters = cluster_fun(stat > threshold, adjacency)
    neg_clusters = cluster_fun(stat < -threshold, adjacency)

    # FIXME/TODO - move the part below to separate clustering function
    #              consider numba optimization too...
    pos_cluster_id = np.unique(pos_clusters)[1:]
    neg_cluster_id = np.unique(neg_clusters)[1:]
    clusters = ([pos_clusters == id for id in pos_cluster_id]
                + [neg_clusters == id for id in neg_cluster_id])
    cluster_stats = np.array([stat[clst].sum() for clst in clusters])

    if not clusters:
        print('No clusters found, permutations are not performed.')
        return stat, clusters, cluster_stats
    else:
        msg = 'Found {} clusters, computing permutations.'
        print(msg.format(len(clusters)))

    # compute permutations
    for perm in range(n_permutations):
        # permute predictors
        if one_sample:
            idx = np.random.random_integers(0, 1, size=signs_size)
            # perm_signs = signs[idx]
            # perm_data = data[0] * perm_signs
            perm_stat = stat_fun(data)

        # FIXME/TODO - move the part below to separate clustering function
        #              consider numba optimization too...
        perm_pos_clusters = cluster_fun(perm_stat > threshold, adjacency)
        perm_neg_clusters = cluster_fun(perm_stat < -threshold, adjacency)

        perm_pos_cluster_id = np.unique(perm_pos_clusters)[1:]
        perm_neg_cluster_id = np.unique(perm_neg_clusters)[1:]
        perm_neg_clusters = [perm_neg_clusters == id
                             for id in perm_neg_cluster_id]
        perm_clusters = ([perm_pos_clusters == id for id in
                          perm_pos_cluster_id] + perm_neg_clusters)
        perm_cluster_stats = np.array([perm_stat[clst].sum()
                                       for clst in perm_clusters])

        # if any clusters were found - add max statistic
        if len(perm_cluster_stats) > 0:
            max_val = perm_cluster_stats.max()
            min_val = perm_cluster_stats.min()

            if max_val > 0:
                pos_dist[perm] = max_val
            if min_val < 0:
                neg_dist[perm] = min_val

        if progressbar:
            pbar.update(1)

    # compute permutation probability
    cluster_p = np.array([(pos_dist > cluster_stat).mean() if cluster_stat > 0
                          else (neg_dist < cluster_stat).mean()
                          for cluster_stat in cluster_stats])
    cluster_p *= 2 # because we use two-tail
    cluster_p[cluster_p > 1.] = 1. # probability has to be <= 1.

    # FIXME: this may not be needed because Clusters sorts by p val...
    # sort clusters by p value
    cluster_order = np.argsort(cluster_p)
    cluster_p = cluster_p[cluster_order]
    clusters = [clusters[i] for i in cluster_order]

    if return_distribution:
        return stat, clusters, cluster_p, dict(pos=pos_dist, neg=neg_dist)
    else:
        return stat, clusters, cluster_p<|MERGE_RESOLUTION|>--- conflicted
+++ resolved
@@ -348,16 +348,15 @@
 
 # - [x] +fmin, +fmax
 # - [ ] add TFR tests!
-# - [ ] add support for PSD
+# - [x] add support for PSD
 # - [ ] add 2-step tests?
 # - [ ] consider renaming to ..._ttest
 # - [ ] or consider adding ANOVA... (then it would be permutation_cluster_test)
 # - [ ] one_sample is not passed to lower functions...
 def permutation_cluster_t_test(data1, data2, paired=False, n_permutations=1000,
                                threshold=None, p_threshold=0.05,
-<<<<<<< HEAD
-                               adjacency=None, tmin=None, tmax=None, fmin=None,
-                               fmax=None):
+                               adjacency=None, tmin=None, tmax=None,
+                               fmin=None, fmax=None, trial_level=False):
     '''Perform cluster-based permutation test with t test as statistic.
 
     data1 : list of mne objects
@@ -394,11 +393,6 @@
     clst : borsar.cluster.Clusters
         Obtained clusters.
     '''
-=======
-                               adjacency=None, tmin=None, tmax=None,
-                               fmin=None, fmax=None, trial_level=False):
-    '''FIXME: add docs.'''
->>>>>>> f90b90b6
     if data2 is not None:
         one_sample = False
         stat_fun = ttest_rel_no_p if paired else ttest_ind_no_p
