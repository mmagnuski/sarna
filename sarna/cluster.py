import os
from os.path import split
from functools import partial

import numpy as np
from scipy import sparse, signal
from scipy.io import loadmat

import mne
from mne.stats import permutation_cluster_test, ttest_1samp_no_p

import borsar
from borsar.utils import find_index
from borsar.cluster import Clusters, construct_adjacency_matrix

from . import utils
from .stats import ttest_ind_no_p, ttest_rel_no_p


base_dir = split(__file__)[0]
chan_path = os.path.join(base_dir, 'data', 'chan')


# read channel connectivity
# consider renaming to read_neighbours
def get_neighbours(captype):
    assert isinstance(captype, str), 'captype must be a string.'
    if os.path.exists(captype):
        # file path was given
        file_name = captype
    else:
        # cap type was given
        fls = [f for f in os.listdir(chan_path) if f.endswith('.mat') and
               '_neighbours' in f]
        good_file = [f for f in fls if captype in f]
        if len(good_file) > 0:
            file_name = os.path.join(chan_path, good_file[0])
        else:
            raise ValueError('Could not find specified cap type.')
    return loadmat(file_name, squeeze_me=True)['neighbours']


# - [ ] add edit option (runs in interactive mode only)
# - [ ] new lines should have one color
# - [x] 'random' is actually misleading - it follows colorcycle...
# another approach to random colors:
# plt.cm.viridis(np.linspace(0., 1., num=15) , alpha=0.5)
def plot_neighbours(inst, adj_matrix, color='gray', kind='3d'):
    '''Plot channel adjacency.

    Parameters
    ----------
    inst : mne Raw, Epochs or info
        mne-python data container
    adj_matrix : boolean numpy array
        Defines which channels are adjacent to each other.
    color : matplotlib color or 'random'
        Color to plot the web of adjacency relations with.

    Returns
    -------
    fig : matplotlib figure
        Figure.
    '''
    tps = utils.mne_types()
    from .viz import set_3d_axes_equal
    from mne.viz import plot_sensors
    assert isinstance(inst, (tps['raw'], tps['epochs'], tps['info'],
                             mne.Evoked))
    info = utils.get_info(inst)

    if isinstance(adj_matrix, sparse.coo_matrix):
        adj_matrix = adj_matrix.toarray()

    if adj_matrix.dtype == 'int':
        max_lw = 5.
        max_conn = adj_matrix.max()

        def get_lw():
            return adj_matrix[ch, n] / max_conn * max_lw
    elif adj_matrix.dtype == 'bool' or (np.unique(adj_matrix) ==
                                        np.array([0., 1.])).all():
        def get_lw():
            return 1.

    if kind == '3d':
        fig = plot_sensors(info, kind=kind, show=False)
        pos = np.array([x['loc'][:3] for x in info['chs']])
        set_3d_axes_equal(fig.axes[0])
    elif kind == '2d':
        import matplotlib as mpl
        fig = plot_sensors(info, kind='topomap', show=False)
        fig.axes[0].axis('equal')
        path_collection = fig.axes[0].findobj(mpl.collections.PathCollection)
        pos = path_collection[0].get_offsets()
        path_collection[0].set_zorder(10)

    lines = dict()
    for ch in range(adj_matrix.shape[0]):
        ngb = np.where(adj_matrix[ch, :])[0]
        for n in ngb:
            this_pos = pos[[ch, n], :]
            chan_pair = [ch, n]
            sorted(chan_pair)
            this_color = color if not color == 'random' else np.random.random()
            if kind == '3d':
                lines[tuple(chan_pair)] = fig.axes[0].plot(
                    this_pos[:, 0], this_pos[:, 1], this_pos[:, 2],
                    color=this_color, lw=get_lw())[0]
            elif kind == '2d':
                lines[tuple(chan_pair)] = fig.axes[0].plot(
                    this_pos[:, 0], this_pos[:, 1],
                    color=this_color, lw=get_lw())[0]

    highlighted = list()
    highlighted_scatter = list()

    def onpick(event, axes=None, positions=None, highlighted=None,
               line_dict=None, highlighted_scatter=None, adj_matrix=None):
        node_ind = event.ind[0]
        if node_ind in highlighted:
            # change node color back to normal
            highlighted_scatter[0].remove()
            highlighted_scatter.pop(0)
            highlighted.pop(0)
            fig.canvas.draw()
        else:
            if len(highlighted) == 0:
                # add current node
                highlighted.append(node_ind)
                if kind == '3d':
                    scatter = axes.scatter(positions[node_ind, 0],
                                           positions[node_ind, 1],
                                           positions[node_ind, 2],
                                           c='r', s=100, zorder=15)
                elif kind == '2d':
                    scatter = axes.scatter(positions[node_ind, 0],
                                           positions[node_ind, 1],
                                           c='r', s=100, zorder=15)

                highlighted_scatter.append(scatter)
                fig.canvas.draw()
            else:
                # add or remove line
                both_nodes = [highlighted[0], node_ind]
                sorted(both_nodes)

                if tuple(both_nodes) in line_dict.keys():
                    # remove line
                    line_dict[tuple(both_nodes)].remove()
                    # remove line_dict entry
                    del line_dict[tuple(both_nodes)]
                    # clear adjacency matrix entry
                    adj_matrix[both_nodes[0], both_nodes[1]] = False
                    adj_matrix[both_nodes[1], both_nodes[0]] = False
                else:
                    # add line
                    selected_pos = positions[both_nodes, :]
                    if kind == '3d':
                        line = axes.plot(
                            selected_pos[:, 0], selected_pos[:, 1],
                            selected_pos[:, 2], lw=get_lw())[0]
                    elif kind == '2d':
                        line = axes.plot(selected_pos[:, 0],
                                         selected_pos[:, 1],
                                         lw=get_lw())[0]
                    # add line to line_dict
                    line_dict[tuple(both_nodes)] = line
                    # modify adjacency matrix
                    adj_matrix[both_nodes[0], both_nodes[1]] = True
                    adj_matrix[both_nodes[1], both_nodes[0]] = True

                # highlight new node, de-highlight previous
                highlighted.append(node_ind)
                if kind == '3d':
                    scatter = axes.scatter(positions[node_ind, 0],
                                           positions[node_ind, 1],
                                           positions[node_ind, 2],
                                           c='r', s=100, zorder=10)
                elif kind == '2d':
                    scatter = axes.scatter(positions[node_ind, 0],
                                           positions[node_ind, 1],
                                           c='r', s=100, zorder=10)

                highlighted_scatter.append(scatter)
                highlighted_scatter[0].remove()
                highlighted_scatter.pop(0)
                highlighted.pop(0)
                fig.canvas.draw()

    this_onpick = partial(onpick, axes=fig.axes[0], positions=pos,
                          highlighted=list(), line_dict=lines,
                          highlighted_scatter=list(), adj_matrix=adj_matrix)
    fig.canvas.mpl_connect('pick_event', this_onpick)
    return fig


def find_adjacency(inst, picks=None):
    '''Find channel adjacency matrix.'''
    from scipy.spatial import Delaunay
    from mne.channels.layout import _find_topomap_coords
    try:
        from mne.source_estimate import spatial_tris_connectivity as adjacency
    except:
        from mne.source_estimate import spatial_tris_adjacency as adjacency

    n_channels = len(inst.ch_names)
    picks = np.arange(n_channels) if picks is None else picks
    ch_names = [inst.info['ch_names'][pick] for pick in picks]
    xy = _find_topomap_coords(inst.info, picks)

    # first on 2x, y
    coords = xy.copy()
    coords[:, 0] *= 2
    tri = Delaunay(coords)
    neighbors1 = adjacency(tri.simplices)

    # then on x, 2y
    coords = xy.copy()
    coords[:, 1] *= 2
    tri = Delaunay(coords)
    neighbors2 = adjacency(tri.simplices)

    adjacency = neighbors1.toarray() | neighbors2.toarray()
    return adjacency, ch_names


def cluster(data, adjacency=None, min_adj_ch=0):
    from borsar.cluster.label import _get_cluster_fun
    clst_fun = _get_cluster_fun(data, adjacency, min_adj_ch=min_adj_ch)
    return clst_fun(data, adjacency, min_adj_ch=min_adj_ch)


# TODO: do not convert to sparse if already sparse
def cluster_1d(data, connectivity=None):
    from mne.stats.cluster_level import _find_clusters
    if connectivity is not None:
        connectivity = sparse.coo_matrix(connectivity)
    return _find_clusters(data, 0.5, connectivity=connectivity)


# TODO: this needs docs!
def cluster_spread(cluster, connectivity):
    n_chan = connectivity.shape[0]
    spread = np.zeros((n_chan, n_chan), 'int')
    unrolled = [cluster[ch, :].ravel() for ch in range(n_chan)]
    for ch in range(n_chan - 1):  # last chan will be already checked
        ch1 = unrolled[ch]

        # get unchecked neighbours
        neighbours = np.where(connectivity[ch + 1:, ch])[0]
        if neighbours.shape[0] > 0:
            neighbours += ch + 1

            for ngb in neighbours:
                ch2 = unrolled[ngb]
                num_connected = (ch1 & ch2).sum()
                spread[ch, ngb] = num_connected
                spread[ngb, ch] = num_connected
    return spread


# - [x] add min_channel_neighbours
# - [ ] add docs!
# - [ ] min_neighbours as a 0 - 1 float
# - [ ] include_channels (what was the idea here?)
def filter_clusters(mat, min_neighbours=4, min_channels=0, connectivity=None):
    kernel = np.array([[1, 1, 1], [1, 0, 1], [1, 1, 1]])
    mat = mat.copy()
    size = mat.shape
    if mat.ndim == 2:
        mat = mat[np.newaxis, :, :]
        size = mat.shape

    for ch in range(size[0]):
        enough_ngb = (signal.convolve2d(mat[ch, :, :], kernel, mode='same')
                      >= min_neighbours)
        mat[ch, :, :] = mat[ch, :, :] & enough_ngb
    if min_channels > 0:
        assert connectivity is not None
        for ch in range(size[0]):
            ngb = np.where(connectivity[ch, :])[0]
            mat[ch, :, :] = mat[ch, :, :] & (mat[ngb, :, :].sum(
                axis=0) >= min_channels)
    return mat


def remove_links(mat, min_pixels=5):
    '''Remove clusters that are smaller than min_pixels within any given
    slice (channel) of the matrix. These small blobs sometimes create
    weak links between otherwise strong clusters.'''
    from skimage.measure import label

    # label each channel separately
    n_chan = mat.shape[0]
    mat = mat.copy()
    for ch in range(n_chan):
        clusters = label(mat[ch, :, :], connectivity=1, background=False)
        n_clusters = clusters.max()
        for c in range(n_clusters):
            msk = clusters == (c + 1)
            if (msk).sum() < min_pixels:
                clusters[msk] = 0
        mat[ch, clusters == 0] = False
    return mat


def relabel_mat(mat, label_map):
    '''Change values in a matrix of integers such that mapping given
    in label_map dict is fulfilled.

    parameters
    ----------
    mat - numpy array of integers
    label_map - dictionary, how to remap integer labels

    returns
    -------
    mat_relab - relabeled numpy array
    '''
    mat_relab = mat.copy()
    for k, v in label_map.items():
        mat_relab[mat == k] = v
    return mat_relab


def smooth(matrix, sd=2.):
    from scipy.ndimage.filters import gaussian_filter
    matrix = matrix.copy()
    if matrix.ndim > 2:
        n_chan = matrix.shape[0]
        for ch in range(n_chan):
            matrix[ch, :] = gaussian_filter(matrix[ch, :], sd)
    else:
        matrix = gaussian_filter(matrix, sd)
    return matrix


def check_list_inst(data, inst):
    tps = list()
    for this_data in data:
        if not isinstance(this_data, inst):
            raise TypeError('One of the objects in data list does not '
                            'belong to supported mne objects (Evoked, '
                            'AverageTFR).')
        tps.append(type(this_data))
    all_same_type = [tp == tps[0] for tp in tps[1:]] if len(tps) > 1 else True
    if not all_same_type:
        raise TypeError('Not all objects in the data list are of the same'
                        ' mne object class.')


# - [ ] add TFR tests!
# - [ ] make sure min_adj_ch works with 2d
# - [ ] add Epochs to supported types if single_trial
# - [ ] one_sample is not passed to lower functions...
# - [ ] add 2-step tests?
def permutation_cluster_ttest(data1, data2, paired=False, n_permutations=1000,
                              threshold=None, p_threshold=0.05,
                              adjacency=None, tmin=None, tmax=None,
                              fmin=None, fmax=None, trial_level=False,
                              min_adj_ch=0):
    '''Perform cluster-based permutation test with t test as statistic.

    Parameters
    ----------
    data1 : list of mne objects
        List of objects (Evokeds, TFRs) belonging to condition one.
    data2 : list of mne objects
        List of objects (Evokeds, TFRs) belonging to condition two.
    paired : bool
        Whether to perform a paired t test. Defaults to ``True``.
    n_permutations : int
        How many permutations to perform. Defaults to ``1000``.
    threshold : value
        Cluster entry threshold defined by the value of the statistic. Defaults
        to ``None`` which calculates threshold from p value (see
        ``p_threshold``)
    p_threshold : value
        Cluster entry threshold defined by the p value.
    adjacency : boolean array | sparse array
        Information about channel adjacency.
    tmin : float
        Start of the time window of interest (in seconds). Defaults to ``None``
        which takes the earliest possible time.
    tmax : float
        End of the time window of interest (in seconds). Defaults to ``None``
        which takes the latest possible time.
    fmin : float
        Start of the frequency window of interest (in seconds). Defaults to
        ``None`` which takes the lowest possible frequency.
    fmax : float
        End of the frequency window of interest (in seconds). Defaults to
        ``None`` which takes the highest possible frequency.
    min_adj_ch: int
        Minimum number of adjacent in-cluster channels to retain a point in
        the cluster.

    Returns
    -------
    clst : borsar.cluster.Clusters
        Obtained clusters.
    '''
    if data2 is not None:
        one_sample = False
        stat_fun = ttest_rel_no_p if paired else ttest_ind_no_p
    else:
        one_sample = True
        stat_fun = lambda data: ttest_1samp_no_p(data[0])

    try:
        kwarg = 'connectivity'
        from mne.source_estimate import spatial_tris_connectivity
    except:
        kwarg = 'adjacency'
        from mne.source_estimate import spatial_tris_adjacency

    inst = data1[0]
    len1 = len(data1)
    len2 = len(data2) if data2 is not None else 0

    if paired:
        assert len1 == len2

    threshold = _compute_threshold([data1, data2], threshold, p_threshold,
                                   trial_level, paired, one_sample)

    # data1 and data2 have to be Evokeds or TFRs
    supported_types = (mne.Evoked, borsar.freq.PSD,
                       mne.time_frequency.AverageTFR,
                       mne.time_frequency.EpochsTFR)
    check_list_inst(data1, inst=supported_types)
    if data2 is not None:
        check_list_inst(data2, inst=supported_types)

    # find time and frequency ranges
    # ------------------------------
    if isinstance(inst, (mne.Evoked, mne.time_frequency.AverageTFR)):
        tmin = 0 if tmin is None else inst.time_as_index(tmin)[0]
        tmax = (len(inst.times) if tmax is None
                else inst.time_as_index(tmax)[0] + 1)
        time_slice = slice(tmin, tmax)

    if isinstance(inst, (borsar.freq.PSD, mne.time_frequency.AverageTFR)):
        fmin = 0 if fmin is None else find_index(data1[0].freqs, fmin)
        fmax = (len(inst.freqs) if fmax is None
                else find_index(data1[0].freqs, fmax))
        freq_slice = slice(fmin, fmax + 1)

    # handle object-specific data
    # ---------------------------
    if isinstance(inst, mne.time_frequency.AverageTFR):
        # + fmin, fmax
        assert not trial_level
        # data are in observations x channels x frequencies x time
        data1 = np.stack([tfr.data[:, freq_slice, time_slice]
                          for tfr in data1], axis=0)
        data2 = (np.stack([tfr.data[:, freq_slice, time_slice]
                           for tfr in data2], axis=0)
                 if data2 is not None else data2)
    elif isinstance(inst, mne.time_frequency.EpochsTFR):
        assert trial_level
        data1 = inst.data[..., freq_slice, time_slice]
        data2 = (data2[0].data[..., freq_slice, time_slice]
                 if data2 is not None else data2)
    elif isinstance(inst, borsar.freq.PSD):
        if not inst._has_epochs:
            assert not trial_level
            data1 = np.stack([psd.data[:, freq_slice].T for psd in data1],
                             axis=0)
            data2 = (np.stack([psd.data[:, freq_slice].T for psd in data2],
                              axis=0) if data2 is not None else data2)
        else:
            assert trial_level
            data1 = data1[0].data[..., freq_slice].transpose((0, 2, 1))
            data2 = (data2[0].data[..., freq_slice].transpose((0, 2, 1))
                     if data2 is not None else data2)
    else:
        data1 = np.stack([erp.data[:, time_slice].T for erp in data1], axis=0)
        data2 = (np.stack([erp.data[:, time_slice].T for erp in data2], axis=0)
                 if data2 is not None else data2)

    data_3d = data1.ndim > 3
    if (isinstance(adjacency, np.ndarray) and not sparse.issparse(adjacency)
        and not data_3d):
        adjacency = sparse.coo_matrix(adjacency)

    # perform cluster-based test
    # --------------------------
    # TODO: now our cluster-based works also for 1d and 2d etc.
    if not data_3d:
        assert min_adj_ch == 0
        adj_param = {kwarg: adjacency}
        stat, clusters, cluster_p, _ = permutation_cluster_test(
            [data1, data2], stat_fun=stat_fun, threshold=threshold,
            n_permutations=n_permutations, out_type='mask', **adj_param)
        if isinstance(inst, mne.Evoked):
            dimcoords = [inst.ch_names, inst.times[time_slice]]
            dimnames = ['chan', 'time']
        elif isinstance(inst, borsar.freq.PSD):
            dimcoords = [inst.ch_names, inst.freqs[freq_slice]]
            dimnames = ['chan', 'freq']
        return Clusters(stat.T, [c.T for c in clusters], cluster_p,
                        info=inst.info, dimnames=dimnames,
                        dimcoords=dimcoords)

    else:
        stat, clusters, cluster_p = permutation_cluster_test_array(
            [data1, data2], adjacency, stat_fun, threshold=threshold,
            n_permutations=n_permutations, one_sample=one_sample,
            paired=paired, min_adj_ch=min_adj_ch)

        # pack into Clusters object
        dimcoords = [inst.ch_names, inst.freqs, inst.times[tmin:tmax]]
        return Clusters(stat, clusters, cluster_p, info=inst.info,
                        dimnames=['chan', 'freq', 'time'], dimcoords=dimcoords)


# TODO: add condition order argument? This may require a large refactoring of
#       the function to allow for 2-step tests (step 1 - within subjects,
#       step 2 - across subjects)
# TODO: move `min_adj_ch` up and add `min_adj`
def permutation_cluster_test_array(data, adjacency, stat_fun=None,
                                   threshold=None, p_threshold=0.05,
                                   paired=False, one_sample=False, tail='both',
                                   n_permutations=1000, n_stat_permutations=0,
                                   progress=True, return_distribution=False,
                                   backend='auto', min_adj_ch=0):
    """Permutation cluster test on array data.

    Parameters
    ----------
    data : np.ndarray | list of np.ndarray
        An array where first two dimensions are ``conditions x observations``
        or list of arrays where each array has observations in the first
        dimension. If the data contains channels it should be in the dimension
        immediately after observations.
    adjacency : 2d boolean array | None
        Array that denotes adjacency between channels (or vertices). If
        ``None`` it is assumed that no channels/vertices are present.
    stat_fun : function | None
        Statistical function to use. It should allow as many arguments as
        conditions and should return one array of computed statistics.
    threshold : float | None
        Cluster entry threshold for the test statistic. If ``None`` (default)
        the ``p_threshold`` argument is used.
    p_threshold : float
        P value threshold to use in cluster entry threshold computation. For
        standard parametric tests (t test, ANOVA) it is computed from
        theoretical test distribution; if ``n_stat_permutations`` is above zero
        the threshold is obtained from percentile of permutation distribution.
    paired : bool
        Whether the permutations should be conducted for paired samples
        scenario (randomization of condition orders within observations).
        Currently the condition orders are randomized even if they are the same
        for all subjects. This argument is also used to automatically pick
        a statistical test if ``stat_fun`` is ``None``.
    one_sample : bool
        Whether the permutations should be conducted for a one sample scenario
        (sign flipping randomization). This argument is also used to
        automatically pick a statistical test if ``stat_fun`` is ``None``.
    tail : str
        Which differences to test. ``'both'`` tests positive and negative
        effects, while ``'pos'`` - only positive.
        NEG is not implemented!
    n_permutations : int
        Number of cluster based permutations to perform. Defaults to ``1000``.
    n_stat_permutations : int
        Whether to compute ``threshold`` using permutations (this is separate
        from cluster-based permutations when the computed thresholds are used).
        If ``n_stat_permutations > 0`` then this many permutations will be used
        to compute statistical cluster-entry thresholds. The threshold is set
        to ``p_threshold`` of the computed permutation distribution.
    progress : bool | str | tqdm progressbar
        Whether to show a progressbar (if boolean) or what kind of progressbar
        to show (``'notebook'`` or ``'text'``). Alternatively a progressbar can
        be passed that will be reset and set to a new maximum.
    return_distribution : bool
        Whether to return the distribution of cluster-based permutations.
        If ``True`` a dictionary of positive and negative cluster statistics
        from permutations is returned.
    backend : str
        Clustering backend to use. Can be ``'auto'``, ``'mne'``, ``'borsar'``
        or ``'numpy'``. Depending on the search space, different backend may be
        optimal. Defaults to ``'auto'`` which selects the backend
        automatically.
    min_adj_ch: int
        Minimum number of adjacent in-cluster channels to retain a point in
        the cluster.

    Returns
    -------
    stat : np.ndarray
        Statistical test results in the search space (same dimensions as
        ``data[0]``, apart from the first one representing observations).
    clusters : list of np.ndarray
        List of clusters. Each cluster is a boolean array of cluster
        membership.
    cluster_p : np.ndarray
        P values for each cluster.
    distribution : dict | None
        Dictionary of cluster statistics from permutations. Only returned if
        ``return_distribution`` is ``True``.
    """

    from .utils import progressbar
    from borsar.cluster.label import _get_cluster_fun, find_clusters

    n_groups = len(data)
    if stat_fun is None:
        stat_fun = _find_stat_fun(n_groups, paired, tail)

    if paired:
        n_obs = data[0].shape[0]
        signs_size = tuple([n_obs] + [1] * (data[0].ndim - 1))
    else:
        condition = np.concatenate([np.ones(data[idx].shape[0]) * idx
                                    for idx in range(n_groups)])
        data_unr = np.concatenate(data)

    if one_sample:
        signs = np.array([-1, 1])

    pos_dist = np.zeros(n_permutations)
    if tail == 'both':
        neg_dist = np.zeros(n_permutations)

    # test on non-permuted data
    stat = stat_fun(*data)

    # compute threshold from stat, use permutation distribution if
    # n_stat_permutations > 0
    if n_stat_permutations > 0:
        threshold = _compute_threshold_via_permutations(
            data, paired, tail, stat_fun, p_threshold, n_stat_permutations,
            progress=progress)
    else:
        threshold = _compute_threshold(data, threshold, p_threshold,
                                       paired, one_sample)

    # use 3d clustering
    cluster_fun = _get_cluster_fun(stat, adjacency=adjacency,
                                   backend=backend, min_adj_ch=min_adj_ch)

    clusters, cluster_stats = find_clusters(
        stat, threshold, adjacency=adjacency, cluster_fun=cluster_fun,
        min_adj_ch=min_adj_ch)

    if not clusters:
        return stat, clusters, cluster_stats

    if paired and n_groups > 2:
        orders = [np.arange(n_groups)]
        for _ in range(n_groups - 1):
            orders.append(np.roll(orders[-1], shift=-1))
        data_all = np.stack(data, axis=0)

    pbar = progressbar(progress, total=n_permutations)

    # compute permutations
    for perm in range(n_permutations):
        # permute data / predictors
        if one_sample:
            # one-sample sign-flip
            idx = np.random.random_integers(0, 1, size=signs_size)
            perm_signs = signs[idx]
            perm_data = [data[0] * perm_signs]
        elif paired and n_groups == 2:
            # this is analogous to one-sample sign-flip but with paired data
            # (we could also perform one sample t test on condition differences
            #  with sign-flip in the permutation step)
            idx1 = np.random.random_integers(0, 1, size=signs_size)
            idx2 = 1 - idx1
            perm_data = list()
            perm_data.append(data[0] * idx1 + data[1] * idx2)
            perm_data.append(data[0] * idx2 + data[1] * idx1)
        elif paired and n_groups > 2:
            ord_idx = np.random.randint(0, n_groups, size=n_obs)
            perm_data = data_all.copy()
            for obs_idx in range(n_obs):
                this_order = orders[ord_idx[obs_idx]]
                perm_data[:, obs_idx] = data_all[this_order, obs_idx]
        elif not paired:
            this_order = condition.copy()
            np.random.shuffle(this_order)
            perm_data = [data_unr[this_order == idx]
                         for idx in range(n_groups)]

        perm_stat = stat_fun(*perm_data)

        _, perm_cluster_stats = find_clusters(
            perm_stat, threshold, adjacency=adjacency, cluster_fun=cluster_fun,
            min_adj_ch=min_adj_ch)

        # if any clusters were found - add max statistic
        if len(perm_cluster_stats) > 0:
            max_val = perm_cluster_stats.max()

            if max_val > 0:
                pos_dist[perm] = max_val

            if tail in ['both', 'neg']:
                min_val = perm_cluster_stats.min()
                if min_val < 0:
                    neg_dist[perm] = min_val

        if progressbar:
            pbar.update(1)

    # compute permutation probability
    # TODO - fix, when we want only 'pos' or 'neg' but use for example t test
    cluster_p = np.array([(pos_dist > cluster_stat).mean() if cluster_stat > 0
                          else (neg_dist < cluster_stat).mean()
                          for cluster_stat in cluster_stats])
    if tail == 'both':
        cluster_p *= 2  # because we use two-tail
        cluster_p[cluster_p > 1.] = 1.  # probability has to be <= 1.

    # sort clusters by p value
    cluster_order = np.argsort(cluster_p)
    cluster_p = cluster_p[cluster_order]
    clusters = [clusters[i] for i in cluster_order]

    if return_distribution:
        return stat, clusters, cluster_p, dict(pos=pos_dist, neg=neg_dist)
    else:
        return stat, clusters, cluster_p


def _compute_threshold(data, threshold, p_threshold, paired,
                       one_sample):
    '''Find significance threshold analytically.'''
    if threshold is None:
        from scipy.stats import distributions
        n_groups = len(data)
        n_obs = [len(x) for x in data]

        if n_groups < 3:
            len1 = len(data[0])
            len2 = len(data[1]) if (len(data) > 1 and data[1] is not None) else 0
            df = (len1 - 1 if paired or one_sample else len1 + len2 - 2)
            threshold = distributions.t.ppf(1 - p_threshold / 2., df=df)
        else:
            # ANOVA F
            n_obs = data[0].shape[0] if paired else sum(n_obs)
            dfn = n_groups - 1
            dfd = n_obs - n_groups
            threshold = distributions.f.ppf(1. - p_threshold, dfn, dfd)
    return threshold


def _find_stat_fun(n_groups, paired, tail):
    '''Find relevant stat_fun given ``n_groups``, ``paired`` and ``tail``.'''
    if n_groups > 2 and tail == 'both':
        raise ValueError('Number of compared groups is > 2, but tail is set'
                         ' to "both". If you want to use ANOVA, set tail to'
                         ' "pos".')
    if n_groups > 2 and not tail == 'both':
        if paired:
            # repeated measures ANOVA
            return rm_anova_stat_fun
        else:
            from scipy.stats import f_oneway

            def stat_fun(*args):
                fval, _ = f_oneway(*args)
                return fval
            return stat_fun
    else:
        if paired:
            from scipy.stats import ttest_rel

            def stat_fun(*args):
                tval, _ = ttest_rel(*args)
                return tval
            return stat_fun
        else:
            from scipy.stats import ttest_ind

            def stat_fun(*args):
<<<<<<< HEAD
                tval, _ = ttest_rel(*args, equal_var=False)
=======
                tval, _ = ttest_ind(*args, equal_var=False)
>>>>>>> 0dc302c9
                return tval
            return stat_fun


def rm_anova_stat_fun(*args):
    '''Stat fun that does one-way repeated measures ANOVA.'''
    from mne.stats import f_mway_rm

    data = np.stack(args, axis=1)
    n_factors = data.shape[1]

    fval, _ = f_mway_rm(data, factor_levels=[n_factors],
                        return_pvals=False)

    if data.ndim > 3:
        fval = fval.reshape(data.shape[2:])
    return fval


# FIXME: streamline/simplify permutation reshaping and transposing
# FIXME: time and see whether a different solution is better
def _compute_threshold_via_permutations(data, paired, tail, stat_fun,
                                        p_threshold=0.05, n_permutations=1000,
                                        progress=True,
                                        return_distribution=False):
    '''
    Compute significance thresholds using permutations.

    Assumes ``n_conditions x n_observations x ...`` data array.
    Note that the permutations are implemented via shuffling of the condition
    labels, not randomization of independent condition orders.
    '''
    from .utils import progressbar

    if paired:
        # concatenate condition dimension if needed
        if isinstance(data, (list, tuple)):
            data = np.stack(data, axis=0)

        dims = np.arange(data.ndim)
        dims[:2] = [1, 0]
        n_cond, n_obs = data.shape[:2]
        data_unr = data.transpose(*dims).reshape(n_cond * n_obs,
                                    *data.shape[2:])
        stats = np.zeros(shape=(n_permutations, *data.shape[2:]))

        # compute permutations of the stat
        pbar = progressbar(progress, total=n_permutations)
        for perm_idx in range(n_permutations):
            rnd = (np.random.random(size=(n_cond, n_obs))).argsort(axis=0)
            idx = (rnd + np.arange(n_obs)[None, :] * n_cond).T.ravel()
            this_data = data_unr[idx].reshape(
                n_obs, n_cond, *data.shape[2:]).transpose(*dims)
            stats[perm_idx] = stat_fun(*this_data)

            if progress:
                pbar.update(1)
    else:
        n_cond = len(data)
        condition = np.concatenate([np.ones(data[idx].shape[0]) * idx
                                    for idx in range(n_cond)])
        data_unr = np.concatenate(data)
        stats = np.zeros(shape=(n_permutations, *data[0].shape[1:]))

        pbar = progressbar(progress, total=n_permutations)
        for perm_idx in range(n_permutations):
            rnd = condition.copy()
            np.random.shuffle(rnd)
            this_data = [data_unr[rnd == idx] for idx in range(n_cond)]
            stats[perm_idx] = stat_fun(*this_data)

            if progress:
                pbar.update(1)

    # now check threshold
    if tail == 'pos':
        percentile = 100 - p_threshold * 100
        threshold = np.percentile(stats, percentile, axis=0)
    elif tail == 'neg':
        percentile = p_threshold * 100
        threshold = np.percentile(stats, percentile, axis=0)
    elif tail == 'both':
        percentile_neg = p_threshold / 2 * 100
        percentile_pos = 100 - p_threshold / 2 * 100
        threshold = [np.percentile(stats, perc, axis=0)
                     for perc in [percentile_pos, percentile_neg]]
    else:
        raise ValueError(f'Unrecognized tail "{tail}"')

    if not return_distribution:
        return threshold
    else:
        return threshold, stats
<|MERGE_RESOLUTION|>--- conflicted
+++ resolved
@@ -778,11 +778,7 @@
             from scipy.stats import ttest_ind
 
             def stat_fun(*args):
-<<<<<<< HEAD
-                tval, _ = ttest_rel(*args, equal_var=False)
-=======
                 tval, _ = ttest_ind(*args, equal_var=False)
->>>>>>> 0dc302c9
                 return tval
             return stat_fun
 
