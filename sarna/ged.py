--- conflicted
+++ resolved
@@ -3,7 +3,7 @@
 
 import mne
 from borsar.viz import Topo
-
+from borsar.utils import import_hdf5
 
 # TODO: add plot_eig for plotting eigenvalues
 # TODO: split ged computation and object construction
@@ -104,16 +104,7 @@
         overwrite : bool
             Whether to overwrite the file if it exists.
         '''
-<<<<<<< HEAD
-        import h5io
-        # from mne.externals import h5io
-=======
-
-        try:
-            from mne.externals import h5io
-        except ModuleNotFoundError:
-            import h5io
->>>>>>> 603630df
+        h5io = import_hdf5()
 
         data_dict = {'eig': self.eig, 'filters': self.filters,
                      'patterns': self.patterns,
@@ -134,15 +125,7 @@
     ged : sarna.ged.GED
         Read GED object.
     '''
-<<<<<<< HEAD
-    import h5io
-    # from mne.externals import h5io
-=======
-    try:
-        from mne.externals import h5io
-    except ModuleNotFoundError:
-        import h5io
->>>>>>> 603630df
+    h5io = import_hdf5()
 
     data_dict = h5io.read_hdf5(fname)
     ged = GED(
